--- conflicted
+++ resolved
@@ -207,8 +207,6 @@
   },
   {
    "cell_type": "code",
-<<<<<<< HEAD
-=======
    "execution_count": 9,
    "metadata": {},
    "outputs": [],
@@ -238,7 +236,6 @@
   },
   {
    "cell_type": "code",
->>>>>>> 071ae8f7
    "execution_count": null,
    "metadata": {},
    "outputs": [],
